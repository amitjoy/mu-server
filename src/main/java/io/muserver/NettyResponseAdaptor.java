--- conflicted
+++ resolved
@@ -69,12 +69,8 @@
         if (!response.headers().contains(HeaderNames.CONTENT_LENGTH)) {
             response.headers().set(HttpHeaderNames.TRANSFER_ENCODING, HttpHeaderValues.CHUNKED);
         }
-<<<<<<< HEAD
-        lastAction = ctx.writeAndFlush(response).syncUninterruptibly();
-=======
 
         lastAction = ctx.write(response);
->>>>>>> 6de4ee0a
     }
 
     private static void writeHeaders(HttpResponse response, Headers headers, NettyRequestAdapter request) {
@@ -207,17 +203,6 @@
                         msg.headers().set(HeaderNames.CONNECTION, HeaderValues.CLOSE);
                     }
                     shouldDisconnect |= writeAndFlushSafely(msg);
-<<<<<<< HEAD
-                } else if (outputState == OutputState.STREAMING && !isHead) {
-                    if (writer != null) {
-                        writer.close();
-                    }
-                    if (outputStream != null) {
-                        outputStream.close();
-                    }
-                    outputState = OutputState.STREAMING_COMPLETE;
-                    shouldDisconnect |= writeAndFlushSafely(LastHttpContent.EMPTY_LAST_CONTENT);
-=======
                 } else if (outputState == OutputState.STREAMING) {
                     if (isHead) {
                         ctx.channel().flush();
@@ -231,7 +216,6 @@
                         outputState = OutputState.STREAMING_COMPLETE;
                         shouldDisconnect |= writeAndFlushSafely(LastHttpContent.EMPTY_LAST_CONTENT);
                     }
->>>>>>> 6de4ee0a
                 }
 
                 if (!isHead && (headers().contains(HeaderNames.CONTENT_LENGTH))) {
@@ -266,10 +250,7 @@
             return false;
         } catch (Exception e) {
             log.info("Error while sending last content", e);
-<<<<<<< HEAD
-=======
             log.error("Stack trace", new MuException("stack trace"));
->>>>>>> 6de4ee0a
             return true;
         }
     }
